--- conflicted
+++ resolved
@@ -471,19 +471,12 @@
         // TODO: see comment above
         errs() << "Found memcpy with src as old dest\n";
 
-<<<<<<< HEAD
-        IRBuilder<> Builder(MemCpyB);
-        auto MemCpyI =
-            Builder.CreateMemCpy(Dest, MemCpyA->getDestAlignment(), Src,
-                                 MemCpyB->getSourceAlignment(), CpyLen);
-=======
         // Clonign since we only want to change Source for the
         // instruction
         Instruction *I = MemCpyA->clone();
         MemCpyInst *MemCpyI = dyn_cast<MemCpyInst>(I);
 
         MemCpyI->setSource(MemCpyB->getRawSource());
->>>>>>> 90c1d164
 
         MemCpyI->removeFromParent();
         ReplaceAction *RA = new ReplaceAction(
